--- conflicted
+++ resolved
@@ -92,10 +92,7 @@
         "extras": {"jit": {"cu11": ["ptxcompiler-cu11"]}},
         # having multiple >= constraints is weird, but it's here to avoid
         # https://github.com/rapidsai/rapids-build-backend/pull/40#issuecomment-2152949912
-<<<<<<< HEAD
-=======
         # (by always pulling from from pypi.anaconda.org/rapidsai-wheels-nightly)
->>>>>>> 920e8eb5
         # while still testing that rapids-build-backend preserves all the dependency
         # specifiers
         "build_requires": {
@@ -117,13 +114,9 @@
         name, build_requires, requirements, extras = _generate_wheel(env, package_dir)
 
     assert name == f"simple_scikit_build_core-cu{nvcc_version}"
-<<<<<<< HEAD
-    assert {f"rmm-cu{nvcc_version}>=24.4.0,>=0.0.0a0"}.issubset(build_requires)
-=======
     # note: this is also testing that the dependency specifiers were rearranged
     #       (i.e. that >=0.0.0a0 comes before >=24.4.0)
     assert {f"rmm-cu{nvcc_version}>=0.0.0a0,>=24.4.0"}.issubset(build_requires)
->>>>>>> 920e8eb5
     assert requirements == {f"cupy-cuda{nvcc_version}x>=12.0.0"}
     if nvcc_version == "11":
         assert extras == {"jit": {"ptxcompiler-cu11"}}
